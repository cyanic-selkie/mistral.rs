[package]
name = "mistralrs-core"
readme = "README.md"
authors = ["Eric Buehler"]
version.workspace = true
edition.workspace = true
description.workspace = true
repository.workspace = true
keywords.workspace = true
categories.workspace = true
license.workspace = true
homepage.workspace = true

[dependencies]
anyhow.workspace = true
candle-core.workspace = true
candle-nn.workspace = true
serde.workspace = true
serde_json.workspace = true
candle-flash-attn = { git = "https://github.com/EricLBuehler/candle.git", version = "0.6.0", rev = "c967be9", optional = true }
dirs = "5.0.1"
hf-hub = "0.3.2"
thiserror = "1.0.57"
tokenizers = "0.19.1"
tqdm = "0.7.0"
chrono = "0.4.34"
minijinja = "2.0.2"
minijinja-contrib = { version = "2.0.2", features = ["pycompat"] }
either.workspace = true
indexmap.workspace = true
half.workspace = true
accelerate-src = { workspace = true, optional = true }
intel-mkl-src = { workspace = true, optional = true }
tracing.workspace = true
rand = "0.8.5"
regex-automata = { version = "0.4.6", features = ["meta"] }
rustc-hash = "2.0.0"
vob = "3.0.3"
cfgrammar = "0.13.3"
lrtable = "0.13.3"
galil-seiferas = "0.1.5"
clap.workspace = true
radix_trie = "0.2.1"
bytemuck = "1.15.0"
rayon = "1.10.0"
tokio.workspace = true
tokio-rayon = "2.1.0"
rand_isaac = "0.3.0"
futures.workspace = true
pyo3 = { workspace = true, optional = true }
indicatif = { version = "0.17.8", features = ["rayon"] }
async-trait = "0.1.80"
once_cell.workspace = true
toml = "0.8.12"
strum = { version = "0.26", features = ["derive"] }
image.workspace = true
derive_more = { version = "0.99.17", default-features = false, features = [
    "from",
] }
akin = "0.4.0"
variantly = "0.4.0"
buildstructor = "0.5.4"
tracing-subscriber.workspace = true
derive-new = "0.6.0"
itertools = "0.13.0"
sysinfo = "0.30.12"
mistralrs-vision = { version = "0.2.2", path = "../mistralrs-vision" }
csv = "1.3.0"
reqwest.workspace = true
base64.workspace = true
bytemuck_derive = "1.7.0"
plotly = { version = "0.9.0", features = ["kaleido"], optional = true }
<<<<<<< HEAD
mistralrs-paged-attn = { version = "0.2.0", path = "../mistralrs-paged-attn", optional = true }
mistralrs-quant = { version = "0.2.0", path = "../mistralrs-quant", optional = true }
=======
mistralrs-paged-attn = { version = "0.2.2", path = "../mistralrs-paged-attn", optional = true }
>>>>>>> 3262fda3

[features]
default = ["plotly"]
plotly = ["dep:plotly"]
pyo3_macros = ["pyo3"]
cuda = ["candle-core/cuda", "candle-nn/cuda", "dep:bindgen_cuda", "dep:mistralrs-quant", "mistralrs-quant/cuda", "dep:mistralrs-paged-attn", "mistralrs-paged-attn/cuda"]
cudnn = ["candle-core/cudnn"]
metal = ["candle-core/metal", "candle-nn/metal"]
flash-attn = ["cuda", "dep:candle-flash-attn"]
accelerate = ["candle-core/accelerate", "candle-nn/accelerate"]
mkl = ["candle-core/mkl", "candle-nn/mkl"]

[build-dependencies]
bindgen_cuda = { version = "0.1.5", optional = true }<|MERGE_RESOLUTION|>--- conflicted
+++ resolved
@@ -70,12 +70,8 @@
 base64.workspace = true
 bytemuck_derive = "1.7.0"
 plotly = { version = "0.9.0", features = ["kaleido"], optional = true }
-<<<<<<< HEAD
-mistralrs-paged-attn = { version = "0.2.0", path = "../mistralrs-paged-attn", optional = true }
+mistralrs-paged-attn = { version = "0.2.2", path = "../mistralrs-paged-attn", optional = true }
 mistralrs-quant = { version = "0.2.0", path = "../mistralrs-quant", optional = true }
-=======
-mistralrs-paged-attn = { version = "0.2.2", path = "../mistralrs-paged-attn", optional = true }
->>>>>>> 3262fda3
 
 [features]
 default = ["plotly"]
