--- conflicted
+++ resolved
@@ -10,14 +10,9 @@
 use crate::aici::toktree::TokTrie;
 use crate::models::Cache;
 use crate::pipeline::chat_template::calculate_eos_tokens;
-<<<<<<< HEAD
-use crate::pipeline::ChatTemplate;
+use crate::pipeline::{ChatTemplate, SimpleModelPaths};
 use crate::utils::{tokens::get_token, varbuilder_utils::from_mmaped_safetensors};
-use crate::xlora_models::{NonGranularState, XLoraConfig};
-=======
-use crate::pipeline::{ChatTemplate, SimpleModelPaths};
 use crate::xlora_models::NonGranularState;
->>>>>>> dd8ffc66
 use crate::{
     deserialize_chat_template, get_paths, lora_model_loader, normal_model_loader,
     xlora_model_loader, DeviceMapMetadata,
@@ -326,20 +321,9 @@
             seqlen_offsets_kernel,
             seqlen_offsets_kernel_full,
             context_lens,
-<<<<<<< HEAD
+            position_ids,
         }: ModelInputs,
     ) -> Result<Tensor, candle_core::Error> {
-=======
-            position_ids,
-        } = calculate_inputs(
-            input_toks,
-            is_prompt,
-            self.is_xlora(),
-            self.device(),
-            self.no_kv_cache,
-        )
-        .unwrap();
->>>>>>> dd8ffc66
         match self.model.is_xlora() {
             false => self.model.forward(
                 &input_ids,
