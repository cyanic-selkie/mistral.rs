mod cache_manager;
mod chat_template;
mod ggml;
mod gguf;
mod gguf_tokenizer;
mod inputs_processor;
mod isq;
mod macros;
mod normal;
mod normal_loaders;
mod paths;
mod processing;
mod sampling;
mod speculative;
use crate::aici::toktree::TokTrie;
use crate::prefix_cacher::PrefixCacheManager;
mod sampling_pipeline;
use crate::lora::{LoraConfig, Ordering};
use crate::DeviceMapMetadata;
use candle_core::quantized::GgmlDType;
use chat_template::ChatTemplate;
use core::fmt;
pub use ggml::{GGMLLoader, GGMLLoaderBuilder, GGMLSpecificConfig};
pub use gguf::{GGUFLoader, GGUFLoaderBuilder, GGUFSpecificConfig};
pub use isq::IsqModel;
pub use normal::{NormalLoader, NormalLoaderBuilder, NormalSpecificConfig};
pub use normal_loaders::{
    GemmaLoader, LlamaLoader, MistralLoader, MixtralLoader, NormalLoaderType, NormalModelLoader,
    Phi2Loader, Phi3Loader, Qwen2Loader,
};
pub(crate) use paths::{get_chat_template, get_model_paths, get_xlora_paths, XLoraPaths};
pub(crate) use processing::{BasicProcessor, Processor, ProcessorCreator};
use rand_isaac::Isaac64Rng;
pub use speculative::{SpeculativeConfig, SpeculativeLoader, SpeculativePipeline};
use std::any::Any;
use std::fmt::Debug;
use std::sync::Arc;
use std::{collections::HashMap, path::PathBuf, str::FromStr};
use tokenizers::Tokenizer;
use tokio::sync::Mutex;

use anyhow::Result;
use candle_core::{DType, Device, Tensor};

use crate::{
    sequence::Sequence,
    xlora_models::{NonGranularState, XLoraConfig},
};

pub use self::cache_manager::{Cache, CacheManager, LayerCaches};
pub use self::inputs_processor::{text_models_inputs_processor, InputsProcessor};

/// `ModelPaths` abstracts the mechanism to get all necessary files for running a model. For
/// example `LocalModelPaths` implements `ModelPaths` when all files are in the local file system.
pub trait ModelPaths {
    /// Model weights files (multiple files supported).
    fn get_weight_filenames(&self) -> &[PathBuf];

    /// Retrieve the PretrainedConfig file.
    /// See: https://huggingface.co/docs/transformers/v4.40.2/en/main_classes/configuration#transformers.PretrainedConfig
    fn get_config_filename(&self) -> &PathBuf;

    /// A serialised `tokenizers.Tokenizer` HuggingFace object.
    /// See: https://huggingface.co/docs/transformers/v4.40.2/en/main_classes/tokenizer
    fn get_tokenizer_filename(&self) -> &PathBuf;

    /// Content expected to deserialize to [`ChatTemplate`].
    fn get_template_filename(&self) -> &PathBuf;

    /// Optional adapter files. `(String, PathBuf)` is of the form `(id name, path)`.
    fn get_adapter_filenames(&self) -> &Option<Vec<(String, PathBuf)>>;

    /// Configuration of optional adapters. `(String, String)` is of the form `(id name, name)`.
    fn get_adapter_configs(&self) -> &Option<Vec<((String, String), LoraConfig)>>;

    /// Filepath for the XLORA classifier
    fn get_classifier_path(&self) -> &Option<PathBuf>;

    /// `XLoraConfig` for the XLORA classifier
    fn get_classifier_config(&self) -> &Option<XLoraConfig>;

    /// Return the defined ordering of adapters and layers within the model.
    fn get_ordering(&self) -> &Option<Ordering>;

    /// Filepath for general model configuration.
    fn get_gen_conf_filename(&self) -> Option<&PathBuf>;

    /// Information for preloading LoRA adapters (adapter name, the weight file, and the config).
    fn get_lora_preload_adapter_info(&self) -> &Option<HashMap<String, (PathBuf, LoraConfig)>>;

    /// Get the preprocessor config (for the vision models). This is used to pre process images.
    fn get_preprocessor_config(&self) -> &Option<PathBuf>;

    /// Get the processor config (for the vision models). This is primarily used for the chat template.
    fn get_processor_config(&self) -> &Option<PathBuf>;
}

#[derive(Clone)]
pub struct LocalModelPaths<P> {
    tokenizer_filename: P,
    config_filename: P,
    template_filename: P,
    filenames: Vec<P>,
    xlora_adapter_filenames: Option<Vec<(String, P)>>,
    xlora_adapter_configs: Option<Vec<((String, String), LoraConfig)>>,
    classifier_path: Option<P>,
    classifier_config: Option<XLoraConfig>,
    xlora_ordering: Option<Ordering>,
    gen_conf: Option<P>,
    lora_preload_adapter_info: Option<HashMap<String, (P, LoraConfig)>>,
    preprocessor_config: Option<P>,
    processor_config: Option<P>,
}

impl<P> LocalModelPaths<P> {
    #[allow(clippy::too_many_arguments)]
    pub fn new(
        tokenizer_filename: P,
        config_filename: P,
        template_filename: P,
        filenames: Vec<P>,
        xlora_adapter_filenames: Option<Vec<(String, P)>>,
        xlora_adapter_configs: Option<Vec<((String, String), LoraConfig)>>,
        classifier_path: Option<P>,
        classifier_config: Option<XLoraConfig>,
        xlora_ordering: Option<Ordering>,
        gen_conf: Option<P>,
        lora_preload_adapter_info: Option<HashMap<String, (P, LoraConfig)>>,
        preprocessor_config: Option<P>,
        processor_config: Option<P>,
    ) -> Self {
        Self {
            tokenizer_filename,
            config_filename,
            template_filename,
            filenames,
            xlora_adapter_filenames,
            xlora_adapter_configs,
            classifier_path,
            classifier_config,
            xlora_ordering,
            gen_conf,
            lora_preload_adapter_info,
            preprocessor_config,
            processor_config,
        }
    }
}

impl ModelPaths for LocalModelPaths<PathBuf> {
    fn get_config_filename(&self) -> &PathBuf {
        &self.config_filename
    }
    fn get_tokenizer_filename(&self) -> &PathBuf {
        &self.tokenizer_filename
    }
    fn get_weight_filenames(&self) -> &[PathBuf] {
        &self.filenames
    }
    fn get_adapter_filenames(&self) -> &Option<Vec<(String, PathBuf)>> {
        &self.xlora_adapter_filenames
    }
    fn get_adapter_configs(&self) -> &Option<Vec<((String, String), LoraConfig)>> {
        &self.xlora_adapter_configs
    }
    fn get_classifier_config(&self) -> &Option<XLoraConfig> {
        &self.classifier_config
    }
    fn get_classifier_path(&self) -> &Option<PathBuf> {
        &self.classifier_path
    }
    fn get_ordering(&self) -> &Option<Ordering> {
        &self.xlora_ordering
    }
    fn get_template_filename(&self) -> &PathBuf {
        &self.template_filename
    }
    fn get_gen_conf_filename(&self) -> Option<&PathBuf> {
        self.gen_conf.as_ref()
    }
    fn get_lora_preload_adapter_info(&self) -> &Option<HashMap<String, (PathBuf, LoraConfig)>> {
        &self.lora_preload_adapter_info
    }
    fn get_preprocessor_config(&self) -> &Option<PathBuf> {
        &self.preprocessor_config
    }
    fn get_processor_config(&self) -> &Option<PathBuf> {
        &self.processor_config
    }
}

#[derive(Debug, Clone)]
/// The source of the HF token.
pub enum TokenSource {
    Literal(String),
    EnvVar(String),
    Path(String),
    CacheToken,
    None,
}

impl FromStr for TokenSource {
    type Err = String;

    fn from_str(s: &str) -> Result<Self, Self::Err> {
        let parts: Vec<&str> = s.splitn(2, ':').collect();
        match parts[0] {
            "literal" => parts
                .get(1)
                .map(|&value| TokenSource::Literal(value.to_string()))
                .ok_or_else(|| "Expected a value for 'literal'".to_string()),
            "env" => Ok(TokenSource::EnvVar(
                parts
                    .get(1)
                    .unwrap_or(&"HUGGING_FACE_HUB_TOKEN")
                    .to_string(),
            )),
            "path" => parts
                .get(1)
                .map(|&value| TokenSource::Path(value.to_string()))
                .ok_or_else(|| "Expected a value for 'path'".to_string()),
            "cache" => Ok(TokenSource::CacheToken),
            "none" => Ok(TokenSource::None),
            _ => Err("Invalid token source format".to_string()),
        }
    }
}

impl fmt::Display for TokenSource {
    fn fmt(&self, f: &mut fmt::Formatter<'_>) -> fmt::Result {
        match self {
            TokenSource::Literal(value) => write!(f, "literal:{}", value),
            TokenSource::EnvVar(value) => write!(f, "env:{}", value),
            TokenSource::Path(value) => write!(f, "path:{}", value),
            TokenSource::CacheToken => write!(f, "cache"),
            TokenSource::None => write!(f, "none"),
        }
    }
}

/// The kind of model to build.
#[derive(Clone, Default, derive_more::From, strum::Display)]
pub enum ModelKind {
    #[default]
    #[strum(to_string = "normal (no quant, no adapters)")]
    Normal,

    #[strum(to_string = "quantized from {quant} (no adapters)")]
    Quantized { quant: QuantizationKind },

    #[strum(to_string = "{adapter}, (no quant)")]
    Adapter { adapter: AdapterKind },

    #[strum(to_string = "{adapter}, quantized from {quant}")]
    AdapterQuantized {
        adapter: AdapterKind,
        quant: QuantizationKind,
    },

    #[strum(to_string = "speculative: target: `{target}`, draft: `{draft}`")]
    Speculative {
        target: Box<ModelKind>,
        draft: Box<ModelKind>,
    },
}

#[derive(Clone, Copy, strum::Display, strum::EnumIs, strum::EnumMessage)]
#[strum(serialize_all = "kebab-case")]
pub enum QuantizationKind {
    /// GGML
    Ggml,
    /// GGUF
    Gguf,
}

#[derive(Clone, Copy, strum::Display, strum::EnumIs, strum::EnumMessage)]
#[strum(serialize_all = "kebab-case")]
pub enum AdapterKind {
    /// LoRA
    Lora,
    /// X-LoRA
    XLora,
}

// For the proper name as formatted via doc comment for a variant
pub trait PrettyName: strum::EnumMessage + ToString {
    fn pretty_name(&self) -> String {
        match self.get_documentation() {
            Some(s) => s.to_string(),
            // Instead of panic via expect(),
            // fallback to default kebab-case:
            None => self.to_string(),
        }
    }
}

impl PrettyName for AdapterKind {}
impl PrettyName for QuantizationKind {}

impl ModelKind {
    // Quantized helpers:
    pub fn is_quantized(&self) -> bool {
        self.quantized_kind().iter().any(|q| q.is_some())
    }

    pub fn is_quantized_and(&self, mut f: impl FnMut(QuantizationKind) -> bool) -> bool {
        self.quantized_kind().iter().any(|q| q.is_some_and(&mut f))
    }

    pub fn quantized_kind(&self) -> Vec<Option<QuantizationKind>> {
        use ModelKind::*;

        match self {
            Normal | Adapter { .. } => vec![None],
            Quantized { quant } | AdapterQuantized { quant, .. } => vec![Some(*quant)],
            Speculative { target, draft } => {
                let t = *target.clone();
                let d = *draft.clone();

                [t.quantized_kind(), d.quantized_kind()].concat()
            }
        }
    }

    // Adapter helpers:
    pub fn is_adapted(&self) -> bool {
        self.adapted_kind().iter().any(|a| a.is_some())
    }

    pub fn is_adapted_and(&self, mut f: impl FnMut(AdapterKind) -> bool) -> bool {
        self.adapted_kind().iter().any(|a| a.is_some_and(&mut f))
    }

    pub fn adapted_kind(&self) -> Vec<Option<AdapterKind>> {
        use ModelKind::*;

        match self {
            Normal | Quantized { .. } => vec![None],
            Adapter { adapter } | AdapterQuantized { adapter, .. } => vec![Some(*adapter)],
            Speculative { target, draft } => {
                let t = *target.clone();
                let d = *draft.clone();

                [t.adapted_kind(), d.adapted_kind()].concat()
            }
        }
    }
}

/// The `Loader` trait abstracts the loading process. The primary entrypoint is the
/// `load_model` method.
///
/// # Example
/// ```no_run
/// use mistralrs_core::{Loader, TokenSource, DeviceMapMetadata};
/// use candle_core::Device;
///
/// let loader: Box<dyn Loader> = todo!();
/// let pipeline = loader.load_model_from_hf(
///     None,
///     TokenSource::CacheToken,
///     None,
///     &Device::cuda_if_available(0).unwrap(),
///     false,
///     DeviceMapMetadata::dummy(),
///     None,
/// ).unwrap();
/// ```
pub trait Loader {
    /// If `revision` is None, then it defaults to `main`.
    /// If `dtype` is None, then it defaults to the model default (usually BF16).
    /// If model is not found on HF, will attempt to resolve locally.
    #[allow(clippy::type_complexity, clippy::too_many_arguments)]
    fn load_model_from_hf(
        &self,
        revision: Option<String>,
        token_source: TokenSource,
        dtype: Option<DType>,
        device: &Device,
        silent: bool,
        mapper: DeviceMapMetadata,
        in_situ_quant: Option<GgmlDType>,
    ) -> Result<Arc<Mutex<dyn Pipeline + Send + Sync>>>;

    /// Load a model from the specified paths.
    /// Also initializes `DEBUG`.
    #[allow(
        clippy::type_complexity,
        clippy::too_many_arguments,
        clippy::borrowed_box
    )]
    fn load_model_from_path(
        &self,
        paths: &Box<dyn ModelPaths>,
        _dtype: Option<DType>,
        device: &Device,
        silent: bool,
        mapper: DeviceMapMetadata,
        in_situ_quant: Option<GgmlDType>,
    ) -> Result<Arc<Mutex<dyn Pipeline + Send + Sync>>>;

    fn get_id(&self) -> String;
    fn get_kind(&self) -> ModelKind;
}

#[derive(Clone)]
pub struct GeneralMetadata {
    pub max_seq_len: usize,
    pub repeat_last_n: usize,
    pub tok_trie: Arc<TokTrie>,
    pub has_no_kv_cache: bool,
    pub num_hidden_layers: usize,
    pub eos_tok: Vec<u32>,
    pub kind: ModelKind,
    // TODO: Replace is_xlora queries to check via kind instead:
    pub is_xlora: bool,
}

pub enum AdapterInstruction {
    Activate(Vec<String>),
    None,
}

pub enum CacheInstruction {
    In(AdapterInstruction),
    Out,
    Reset {
        reset_non_granular: bool,
        adapter_inst: AdapterInstruction,
    },
    Nothing(AdapterInstruction),
}

pub trait PreProcessingMixin: MetadataMixin {
    fn get_processor(&self) -> Arc<dyn Processor> {
        BasicProcessor::new_processor()
    }
    fn get_chat_template(&self) -> Arc<ChatTemplate>;
    fn get_input_processor_config(&self) -> Option<Arc<dyn Any>>;
}

pub trait IsqPipelineMixin {
    fn re_isq_model(&mut self, dtype: GgmlDType) -> Result<()>;
}

pub trait CacheManagerMixin {
    /// Clone the cache FROM the sequences' cache TO the model cache. Only called for completion seqs.
    /// It is not a guarantee that this will be called for each completion step.
    fn clone_in_cache(&mut self, seqs: &mut [&mut Sequence], modify_draft_cache: bool);
    /// Clone the cache FROM the model cache TO the sequences. Called for prompt and completion seqs.
    /// It is not a guarantee that this will be called for each step.
    fn clone_out_cache(&mut self, seqs: &mut [&mut Sequence], modify_draft_cache: bool);
    /// Set the model cache to all None. Only called for prompt seqs.
    /// It is not a guarantee that this will be called for each prompt step.
    /// This may also reset the non granular state if applicable.
    fn set_none_cache(&mut self, reset_non_granular: bool, modify_draft_cache: bool);
    fn cache(&self) -> &Cache;
}

pub trait AdapterActivationMixin {
    /// Returns the number of activated adapters.
    fn activate_adapters(&mut self, adapters: Vec<String>) -> Result<usize>;
}

pub trait MetadataMixin {
    fn device(&self) -> Device;
    fn tokenizer(&self) -> Arc<Tokenizer>;
    fn name(&self) -> String;
    fn reset_non_granular_state(&self);
    fn get_metadata(&self) -> &GeneralMetadata;
}

#[derive(PartialEq, Copy, Clone)]
pub enum ModelCategory {
    Text,
    Vision,
}

#[async_trait::async_trait]
pub trait Pipeline:
    Send
    + Sync
    + PreProcessingMixin
    + IsqPipelineMixin
    + CacheManagerMixin
    + AdapterActivationMixin
    + MetadataMixin
{
    fn forward_inputs(&mut self, inputs: Box<dyn Any>) -> Result<Tensor, candle_core::Error>;

    #[allow(clippy::too_many_arguments)]
    async fn step(
        &mut self,
        input_seqs: &mut [&mut Sequence],
        is_prompt: bool,
        prefix_cacher: &mut PrefixCacheManager,
        disable_eos_stop: bool,
        rng: Arc<std::sync::Mutex<Isaac64Rng>>,
        pre_op: CacheInstruction,
        post_op: CacheInstruction,
    ) -> Result<(), candle_core::Error> {
        let inputs = self
            .get_processor()
            .inputs_processor()
            .process_inputs(
                self.tokenizer(),
                input_seqs,
                is_prompt,
                self.get_metadata().is_xlora,
                &self.device(),
                self.get_metadata().has_no_kv_cache,
                None,
                self.get_input_processor_config(),
            )
            .unwrap();

        match pre_op {
            CacheInstruction::In(adapter_inst) => {
                match adapter_inst {
                    AdapterInstruction::Activate(adapters) => {
                        self.activate_adapters(adapters).map_err(|e| {
                            candle_core::Error::msg(<anyhow::Error as AsRef<
                                dyn std::error::Error,
                            >>::as_ref(&e))
                        })?
                    }
                    AdapterInstruction::None => 0,
                };
                self.clone_in_cache(input_seqs, false)
            }
            CacheInstruction::Nothing(adapter_inst) => {
                match adapter_inst {
                    AdapterInstruction::Activate(adapters) => {
                        self.activate_adapters(adapters).map_err(|e| {
                            candle_core::Error::msg(<anyhow::Error as AsRef<
                                dyn std::error::Error,
                            >>::as_ref(&e))
                        })?
                    }
                    AdapterInstruction::None => 0,
                };
            }
            CacheInstruction::Reset {
                reset_non_granular,
                adapter_inst,
            } => {
                match adapter_inst {
                    AdapterInstruction::Activate(adapters) => {
                        self.activate_adapters(adapters).map_err(|e| {
                            candle_core::Error::msg(<anyhow::Error as AsRef<
                                dyn std::error::Error,
                            >>::as_ref(&e))
                        })?
                    }
                    AdapterInstruction::None => 0,
                };
                self.set_none_cache(reset_non_granular, false)
            }
            _ => unreachable!("Unreachable PRE cache op."),
        }

        let logits = self.forward_inputs(inputs)?;

        match post_op {
            CacheInstruction::Out => self.clone_out_cache(input_seqs, false),
            CacheInstruction::Nothing(_) => (),
            CacheInstruction::Reset {
                reset_non_granular,
                adapter_inst: _,
            } => self.set_none_cache(reset_non_granular, false),
            _ => unreachable!("Unreachable POST cache op."),
        }

        self.sample(input_seqs, logits, prefix_cacher, disable_eos_stop, rng)
            .await?;
        Ok(())
    }

    async fn sample(
        &self,
        seqs: &mut [&mut Sequence],
        logits: Tensor,
        prefix_cacher: &mut PrefixCacheManager,
        disable_eos_stop: bool,
        rng: Arc<std::sync::Mutex<Isaac64Rng>>,
    ) -> Result<(), candle_core::Error>;

    fn category(&self) -> ModelCategory;
}

pub trait NormalModel: IsqModel {
    fn forward(
        &mut self,
        input_ids: &Tensor,
        seqlen_offsets: &[usize],
        start_offsets_kernel: Tensor,
        context_lens: Vec<(usize, usize)>,
        position_ids: Vec<usize>,
    ) -> candle_core::Result<Tensor>;
    #[allow(clippy::too_many_arguments)]
    fn xlora_forward(
        &mut self,
        input_ids: &Tensor,
        input_ids_full: &Tensor,
        seqlen_offsets: &[usize],
        seqlen_offsets_full: &[usize],
        start_offsets_kernel: Tensor,
        start_offsets_kernel_full: Tensor,
        no_kv_cache: bool,
        non_granular_state: &Option<NonGranularState>,
        context_lens: Vec<(usize, usize)>,
        position_ids: Vec<usize>,
    ) -> candle_core::Result<Tensor>;
    fn is_xlora(&self) -> bool;
    fn device(&self) -> &Device;
    fn cache(&self) -> &Cache;
    fn max_seq_len(&self) -> usize;
    fn activate_adapters(&mut self, _: Vec<String>) -> candle_core::Result<usize> {
<<<<<<< HEAD
        candle_core::bail!("Unable to activate adapters for model without adapters");
    }
}

struct InputMetadata {
    input: Tensor,
    positions: Vec<usize>,
    positions_kernel: Tensor,          // [bs, seq len]
    context_lens: Vec<(usize, usize)>, // (start index, len)
    position_ids: Vec<usize>,
}

fn get_prompt_input(
    input_seqs: &[&mut Sequence],
    device: &Device,
    last_n_context_len: Option<(usize, usize)>,
) -> Result<InputMetadata> {
    let max_len = input_seqs
        .iter()
        .map(|seq| seq.len())
        .max()
        .expect("No sequences");
    let padding_tok = 0;
    // Pad each sequence by the padding token to the max len.
    let mut seqs_tensors = Vec::new();
    let mut seqlen_offsets = Vec::new();
    let mut context_lens = Vec::new();
    let mut position_ids = Vec::new();
    for seq in input_seqs.iter() {
        let mut ctxt = seq.get_toks().to_vec();
        let mut offset = if let Some((_, offset)) = last_n_context_len {
            offset
        } else {
            0
        };
        if seq.is_currently_prefill_prompt() {
            offset = seq.get_raw_toks().len();
        }
        seqlen_offsets.push(offset);

        ctxt.extend(repeat(padding_tok).take(max_len.saturating_sub(ctxt.len())));
        context_lens.push((
            seq.len() - last_n_context_len.map(|(a, _)| a).unwrap_or(1),
            last_n_context_len.map(|(a, _)| a).unwrap_or(1),
        ));
        position_ids.push(seq.len());

        seqs_tensors.push(Tensor::new(ctxt, device).unwrap().unsqueeze(0).unwrap());
    }

    let mut tmp = Vec::new();
    if last_n_context_len.is_some() {
        for pos in (0..seqs_tensors.len())
            .map(|i| {
                (*seqlen_offsets.get(i).unwrap() as i64
                    ..*seqlen_offsets.get(i).unwrap() as i64 + max_len as i64)
                    .collect::<Vec<_>>()
            })
            .collect::<Vec<_>>()
        {
            tmp.push(Tensor::from_slice(&pos, pos.len(), device)?.unsqueeze(0)?);
        }
    } else {
        for pos in (0..seqs_tensors.len())
            .map(|_| (0..max_len).map(|x| x as i64).collect::<Vec<_>>())
            .collect::<Vec<_>>()
        {
            tmp.push(Tensor::from_slice(&pos, pos.len(), device)?.unsqueeze(0)?);
        }
    }
    let positions_kernel = Tensor::cat(&tmp, 0)?;
    let input = Tensor::cat(&seqs_tensors, 0).unwrap();
    // Only use matmul via f16 if prompt and seqlen > 32
    if input.dim(1)? > 32 {
        set_use_matmul_via_f16(true);
    } else {
        set_use_matmul_via_f16(false);
    }
    Ok(InputMetadata {
        input,
        positions: seqlen_offsets,
        positions_kernel,
        context_lens,
        position_ids,
    })
}

fn get_completion_input(
    input_seqs: &[&mut Sequence],
    device: &Device,
    no_kv_cache: bool,
    last_n_context_len: Option<(usize, usize)>,
) -> Result<InputMetadata> {
    if no_kv_cache {
        return get_prompt_input(input_seqs, device, last_n_context_len);
    }
    // Pad each sequence by the padding token to the max len.
    let mut seqs_tensors = Vec::new();
    let mut seqlen_offsets = Vec::new();
    let mut context_lens = Vec::new();
    let mut position_ids = Vec::new();
    for seq in input_seqs.iter() {
        let start_pos = seq.get_toks().len().saturating_sub(1);
        let ctxt = seq.get_toks()[start_pos..].to_vec();
        seqlen_offsets.push(start_pos);
        context_lens.push((0, 1));
        position_ids.push(seq.len());

        seqs_tensors.push(Tensor::new(ctxt, device).unwrap().unsqueeze(0).unwrap());
    }
    let mut tmp = Vec::new();
    for pos in (0..seqs_tensors.len())
        .map(|i| vec![*seqlen_offsets.get(i).unwrap() as i64])
        .collect::<Vec<_>>()
    {
        tmp.push(Tensor::from_slice(&pos, pos.len(), device)?.unsqueeze(0)?);
    }
    let positions_kernel = Tensor::cat(&tmp, 0)?;
    set_use_matmul_via_f16(false);
    Ok(InputMetadata {
        input: Tensor::cat(&seqs_tensors, 0).unwrap(),
        positions: seqlen_offsets,
        positions_kernel,
        context_lens,
        position_ids,
    })
}

#[derive(Clone)]
pub struct ModelInputs {
    input_ids: Tensor,
    input_ids_full: Option<Tensor>,
    seqlen_offsets: Vec<usize>,
    seqlen_offsets_full: Option<Vec<usize>>,
    seqlen_offsets_kernel: Tensor,
    seqlen_offsets_kernel_full: Option<Tensor>,
    context_lens: Vec<(usize, usize)>,
    position_ids: Vec<usize>,
}

/// This will also enable matmul via f16 if prompt and the sequence length is greater than 32.
/// Otherwise, matmul via f16 is disabled
fn calculate_inputs(
    input_seqs: &[&mut Sequence],
    is_prompt: bool,
    is_xlora: bool,
    device: &Device,
    no_kv_cache: bool,
    last_n_context_len: Option<(usize, usize)>,
) -> Result<ModelInputs> {
    if is_xlora && !is_prompt {
        let InputMetadata {
            input: input_ids_full,
            positions: seqlen_offsets_full,
            positions_kernel: seqlen_offsets_kernel_full,
            context_lens: _,
            position_ids,
        } = get_prompt_input(input_seqs, device, last_n_context_len)?;
        let InputMetadata {
            input: input_ids,
            positions: seqlen_offsets,
            positions_kernel: seqlen_offsets_kernel,
            context_lens,
            position_ids: _,
        } = get_completion_input(input_seqs, device, no_kv_cache, last_n_context_len)?;
        Ok(ModelInputs {
            input_ids,
            input_ids_full: Some(input_ids_full),
            seqlen_offsets,
            seqlen_offsets_full: Some(seqlen_offsets_full),
            seqlen_offsets_kernel,
            seqlen_offsets_kernel_full: Some(seqlen_offsets_kernel_full),
            context_lens,
            position_ids,
        })
    } else if is_xlora && is_prompt {
        let InputMetadata {
            input: input_ids,
            positions: seqlen_offsets,
            positions_kernel: seqlen_offsets_kernel,
            context_lens,
            position_ids,
        } = get_prompt_input(input_seqs, device, last_n_context_len)?;
        Ok(ModelInputs {
            input_ids: input_ids.clone(),
            input_ids_full: Some(input_ids),
            seqlen_offsets: seqlen_offsets.clone(),
            seqlen_offsets_full: Some(seqlen_offsets),
            seqlen_offsets_kernel: seqlen_offsets_kernel.clone(),
            seqlen_offsets_kernel_full: Some(seqlen_offsets_kernel),
            context_lens,
            position_ids,
        })
    } else if is_prompt {
        let InputMetadata {
            input: input_ids,
            positions: seqlen_offsets,
            positions_kernel: seqlen_offsets_kernel,
            context_lens,
            position_ids,
        } = get_prompt_input(input_seqs, device, last_n_context_len)?;
        Ok(ModelInputs {
            input_ids,
            input_ids_full: None,
            seqlen_offsets,
            seqlen_offsets_full: None,
            seqlen_offsets_kernel,
            seqlen_offsets_kernel_full: None,
            context_lens,
            position_ids,
        })
    } else {
        let InputMetadata {
            input: input_ids,
            positions: seqlen_offsets,
            positions_kernel: seqlen_offsets_kernel,
            context_lens,
            position_ids,
        } = get_completion_input(input_seqs, device, no_kv_cache, last_n_context_len)?;
        Ok(ModelInputs {
            input_ids,
            input_ids_full: None,
            seqlen_offsets,
            seqlen_offsets_full: None,
            seqlen_offsets_kernel,
            seqlen_offsets_kernel_full: None,
            context_lens,
            position_ids,
        })
=======
        // NOTE: While X-LoRA shares a similar name, it is not equivalent. Its adapter set must remain the same.
        candle_core::bail!(
            "Activating adapters is only supported for models fine-tuned with LoRA."
        );
>>>>>>> 489141d5
    }
}

pub(crate) fn extract_logits(
    logits: &Tensor,
    context_lens: Vec<(usize, usize)>,
) -> candle_core::Result<Tensor> {
    let mut toks = Vec::new();
    for (dim, (start, len)) in logits.chunk(logits.dims()[0], 0)?.iter().zip(context_lens) {
        toks.push(dim.narrow(1, start, len)?);
    }
    Tensor::cat(&toks, 0)
}

#[cfg(test)]
mod tests {
    use crate::Content;
    use either::Either;
    use indexmap::IndexMap;

    macro_rules! hashmap {
        (@single $($x:tt)*) => (());
        (@count $($rest:expr),*) => (<[()]>::len(&[$(hashmap!(@single $rest)),*]));

        ($($key:expr => $value:expr,)+) => { hashmap!($($key => $value),+) };
        ($($key:expr => $value:expr),*) => {
            {
                let _cap = hashmap!(@count $($key),*);
                let mut _map = ::indexmap::IndexMap::with_capacity(_cap);
                $(
                    let _ = _map.insert($key, $value);
                )*
                _map
            }
        };
    }

    #[cfg(test)]
    #[track_caller]
    fn test_with_inputs(
        templates: &[(bool, &str, &str, &str, &str)],
        expected_outputs: &[&str],
        inputs: Vec<IndexMap<String, Content>>,
    ) {
        use super::chat_template::apply_chat_template_to;
        let mut failed = Vec::new();
        let n_templates = templates.len();
        for ((has_system, bos, eos, unk, template), expected) in
            templates.iter().zip(expected_outputs)
        {
            let output = match apply_chat_template_to(
                if !has_system {
                    inputs[1..].to_vec()
                } else {
                    inputs.clone()
                },
                true,
                template,
                Some(bos.to_string()),
                Some(eos.to_string()),
                Some(unk.to_string()),
            ) {
                Ok(v) => v,
                Err(e) => {
                    failed.push(format!("Failed with {e}."));
                    continue;
                }
            };
            if output != *expected {
                failed.push(format!(
                    "Expected: `{}` \n\nGot:      `{}`",
                    expected.replace('\n', "\\n"),
                    output.replace('\n', "\\n")
                ));
            }
        }
        if !failed.is_empty() {
            for (i, line) in failed.iter().enumerate() {
                println!("------------ Template {i} ------------");
                println!("{line}");
            }
            println!("------------------------");
            panic!("{}/{n_templates} chat templates failed.", failed.len());
        }
    }

    #[test]
    /// Generating these cases:
    /// ```py
    /// >>> t=transformers.AutoTokenizer.from_pretrained(...)
    /// # If non-system prompt model
    /// >>> t.apply_chat_template([{"role":"user","content":"Hello"},{"role":"assistant","content":"Hi there"},{"role":"user","content":"Who are you"},{"role":"assistant","content":"   I am an assistant   "},{"role":"user","content":"Another question"}], add_generation_prompt=True, tokenize=False)
    /// # If system prompt model
    /// >>> t.apply_chat_template([{"role":"system","content":"You are a helpful assistant"},{"role":"user","content":"Hello"},{"role":"assistant","content":"Hi there"},{"role":"user","content":"Who are you"},{"role":"assistant","content":"   I am an assistant   "},{"role":"user","content":"Another question"}], add_generation_prompt=True, tokenize=False)
    /// ```
    fn test_chat_templates() {
        let templates = [
            // ChatML: https://huggingface.co/teknium/OpenHermes-2.5-Mistral-7B
            (true, "<s>", "</s>", "<unk>", "{% for message in messages %}{{'<|im_start|>' + message['role'] + '\n' + message['content'] + '<|im_end|>' + '\n'}}{% endfor %}{% if add_generation_prompt %}{{ '<|im_start|>assistant\n' }}{% endif %}"),
            // mistralai/Mistral-7B-Instruct-v0.1
            (false, "<s>", "</s>", "<unk>", "{{ bos_token }}{% for message in messages %}{% if (message['role'] == 'user') != (loop.index0 % 2 == 0) %}{{ raise_exception('Conversation roles must alternate user/assistant/user/assistant/...') }}{% endif %}{% if message['role'] == 'user' %}{{ '[INST] ' + message['content'] + ' [/INST]' }}{% elif message['role'] == 'assistant' %}{{ message['content'] + eos_token + ' ' }}{% else %}{{ raise_exception('Only user and assistant roles are supported!') }}{% endif %}{% endfor %}"),
            // meta-llama/Llama-2-13b-chat-hf
            (true, "<s>", "</s>", "<unk>", "{% if messages[0]['role'] == 'system' %}{% set loop_messages = messages[1:] %}{% set system_message = messages[0]['content'] %}{% else %}{% set loop_messages = messages %}{% set system_message = false %}{% endif %}{% for message in loop_messages %}{% if (message['role'] == 'user') != (loop.index0 % 2 == 0) %}{{ raise_exception('Conversation roles must alternate user/assistant/user/assistant/...') }}{% endif %}{% if loop.index0 == 0 and system_message != false %}{% set content = '<<SYS>>\\n' + system_message + '\\n<</SYS>>\\n\\n' + message['content'] %}{% else %}{% set content = message['content'] %}{% endif %}{% if message['role'] == 'user' %}{{ bos_token + '[INST] ' + content.strip() + ' [/INST]' }}{% elif message['role'] == 'assistant' %}{{ ' '  + content.strip() + ' ' + eos_token }}{% endif %}{% endfor %}"),
            // mistralai/Mixtral-8x7B-Instruct-v0.1
            (false, "<s>", "</s>", "<unk>", "{{ bos_token }}{% for message in messages %}{% if (message['role'] == 'user') != (loop.index0 % 2 == 0) %}{{ raise_exception('Conversation roles must alternate user/assistant/user/assistant/...') }}{% endif %}{% if message['role'] == 'user' %}{{ '[INST] ' + message['content'] + ' [/INST]' }}{% elif message['role'] == 'assistant' %}{{ message['content'] + eos_token}}{% else %}{{ raise_exception('Only user and assistant roles are supported!') }}{% endif %}{% endfor %}"),
            // google/gemma-7b-it
            (false, "<bos>", "<eos>", "<unk>", "{{ bos_token }}{% if messages[0]['role'] == 'system' %}{{ raise_exception('System role not supported') }}{% endif %}{% for message in messages %}{% if (message['role'] == 'user') != (loop.index0 % 2 == 0) %}{{ raise_exception('Conversation roles must alternate user/assistant/user/assistant/...') }}{% endif %}{% if (message['role'] == 'assistant') %}{% set role = 'model' %}{% else %}{% set role = message['role'] %}{% endif %}{{ '<start_of_turn>' + role + '\n' + message['content'] | trim + '<end_of_turn>\n' }}{% endfor %}{% if add_generation_prompt %}{{'<start_of_turn>model\n'}}{% endif %}"),
            // HuggingFaceM4/idefics2-8b-chatty
            (true, "<s>", "</s>", "<unk>", "{% for message in messages %}{{message['role'].capitalize()}}{% if message['content'][0]['type'] == 'image' %}{{':'}}{% else %}{{': '}}{% endif %}{% for line in message['content'] %}{% if line['type'] == 'text' %}{{line['text']}}{% elif line['type'] == 'image' %}{{ '<image>' }}{% endif %}{% endfor %}<end_of_utterance>\n{% endfor %}{% if add_generation_prompt %}{{ 'Assistant:' }}{% endif %}"),
        ];
        let expected_outputs = [
            // ChatML: https://huggingface.co/teknium/OpenHermes-2.5-Mistral-7B
            "<|im_start|>system\nYou are a helpful assistant<|im_end|>\n<|im_start|>user\nHello<|im_end|>\n<|im_start|>assistant\nHi there<|im_end|>\n<|im_start|>user\nWho are you<|im_end|>\n<|im_start|>assistant\n   I am an assistant   <|im_end|>\n<|im_start|>user\nAnother question<|im_end|>\n<|im_start|>assistant\n",
            // mistralai/Mistral-7B-Instruct-v0.1
            "<s>[INST] Hello [/INST]Hi there</s> [INST] Who are you [/INST]   I am an assistant   </s> [INST] Another question [/INST]",
            // meta-llama/Llama-2-13b-chat-hf
            "<s>[INST] <<SYS>>\nYou are a helpful assistant\n<</SYS>>\n\nHello [/INST] Hi there </s><s>[INST] Who are you [/INST] I am an assistant </s><s>[INST] Another question [/INST]",
            // mistralai/Mixtral-8x7B-Instruct-v0.1
            "<s>[INST] Hello [/INST]Hi there</s>[INST] Who are you [/INST]   I am an assistant   </s>[INST] Another question [/INST]",
            // google/gemma-7b-it
            "<bos><start_of_turn>user\nHello<end_of_turn>\n<start_of_turn>model\nHi there<end_of_turn>\n<start_of_turn>user\nWho are you<end_of_turn>\n<start_of_turn>model\nI am an assistant<end_of_turn>\n<start_of_turn>user\nAnother question<end_of_turn>\n<start_of_turn>model\n",
        ];
        let messages = [
            ["system", "You are a helpful assistant"],
            ["user", "Hello"],
            ["assistant", "Hi there"],
            ["user", "Who are you"],
            ["assistant", "   I am an assistant   "],
            ["user", "Another question"],
        ];
        let mut inputs = Vec::new();
        for [role, content] in messages {
            let mut message: IndexMap<String, Either<String, Vec<IndexMap<String, String>>>> =
                IndexMap::new();
            message.insert("role".to_string(), Either::Left(role.to_string()));
            message.insert("content".to_string(), Either::Left(content.to_string()));
            inputs.push(message);
        }
        test_with_inputs(&templates, &expected_outputs, inputs);
    }

    #[test]
    /// Generating these cases:
    /// ```py
    /// >>> processor=transformers.AutoProcessor.from_pretrained(...)
    /// >>> processor.apply_chat_template([
    ///         {"role":"system","content":[{"type":"text", "text": "You are a helpful assistant"}]},
    ///         {"role":"user","content":[{"type":"image"}, {"type":"text", "text": "Hello, please describe the above."}]},
    ///         {"role":"assistant","content":[{"type":"text", "text": "Hi there"}]},
    ///         {"role":"user","content":[{"type":"text", "text": "Who are you"}]},
    ///         {"role":"assistant","content":[{"type":"text", "text": "   I am an assistant   "}]},
    ///         {"role":"user","content":[{"type":"text", "text": "Another question"}]}
    ///     ], add_generation_prompt=True, tokenize=False)
    /// ```
    fn test_image_chat_templates() {
        let templates = [
            // HuggingFaceM4/idefics2-8b-chatty: first run, without images
            (true, "<s>", "</s>", "<unk>", "{% for message in messages %}{{message['role'].capitalize()}}{% if message['content'][0]['type'] == 'image' %}{{':'}}{% else %}{{': '}}{% endif %}{% for line in message['content'] %}{% if line['type'] == 'text' %}{{line['text']}}{% elif line['type'] == 'image' %}{{ '<image>' }}{% endif %}{% endfor %}<end_of_utterance>\n{% endfor %}{% if add_generation_prompt %}{{ 'Assistant:' }}{% endif %}"),
        ];
        let expected_outputs = [
            // HuggingFaceM4/idefics2-8b-chatty: first run, without images
            "System: You are a helpful assistant<end_of_utterance>\nUser:<image>Hello, please describe the above.<end_of_utterance>\nAssistant: Hi there<end_of_utterance>\nUser:<image>This is me, who are you<end_of_utterance>\nAssistant:    I am an assistant   <end_of_utterance>\nUser:<image>Another question, what is this?<end_of_utterance>\nAssistant:",
        ];

        let mut inputs = Vec::new();

        let mut message: IndexMap<String, Either<String, Vec<IndexMap<String, String>>>> =
            IndexMap::new();
        message.insert("role".to_string(), Either::Left("system".to_string()));
        message.insert(
            "content".to_string(),
            Either::Right(vec![hashmap! {
                "type".to_string() => "text".to_string(),
                "text".to_string() => "You are a helpful assistant".to_string()
            }]),
        );
        inputs.push(message);

        let mut message: IndexMap<String, Either<String, Vec<IndexMap<String, String>>>> =
            IndexMap::new();
        message.insert("role".to_string(), Either::Left("user".to_string()));
        message.insert(
            "content".to_string(),
            Either::Right(vec![
                hashmap! {
                    "type".to_string() => "image".to_string()
                },
                hashmap! {
                    "type".to_string() => "text".to_string(),
                    "text".to_string() => "Hello, please describe the above.".to_string()
                },
            ]),
        );
        inputs.push(message);

        let mut message: IndexMap<String, Either<String, Vec<IndexMap<String, String>>>> =
            IndexMap::new();
        message.insert("role".to_string(), Either::Left("assistant".to_string()));
        message.insert(
            "content".to_string(),
            Either::Right(vec![hashmap! {
                "type".to_string() => "text".to_string(),
                "text".to_string() => "Hi there".to_string()
            }]),
        );
        inputs.push(message);

        let mut message: IndexMap<String, Either<String, Vec<IndexMap<String, String>>>> =
            IndexMap::new();
        message.insert("role".to_string(), Either::Left("user".to_string()));
        message.insert(
            "content".to_string(),
            Either::Right(vec![
                hashmap! {
                    "type".to_string() => "image".to_string()
                },
                hashmap! {
                    "type".to_string() => "text".to_string(),
                    "text".to_string() => "This is me, who are you".to_string()
                },
            ]),
        );
        inputs.push(message);

        let mut message: IndexMap<String, Either<String, Vec<IndexMap<String, String>>>> =
            IndexMap::new();
        message.insert("role".to_string(), Either::Left("assistant".to_string()));
        message.insert(
            "content".to_string(),
            Either::Right(vec![hashmap! {
                "type".to_string() => "text".to_string(),
                "text".to_string() => "   I am an assistant   ".to_string()
            }]),
        );
        inputs.push(message);

        let mut message: IndexMap<String, Either<String, Vec<IndexMap<String, String>>>> =
            IndexMap::new();
        message.insert("role".to_string(), Either::Left("user".to_string()));
        message.insert(
            "content".to_string(),
            Either::Right(vec![
                hashmap! {
                    "type".to_string() => "image".to_string()
                },
                hashmap! {
                    "type".to_string() => "text".to_string(),
                    "text".to_string() => "Another question, what is this?".to_string()
                },
            ]),
        );
        inputs.push(message);

        test_with_inputs(&templates, &expected_outputs, inputs);
    }
}<|MERGE_RESOLUTION|>--- conflicted
+++ resolved
@@ -616,242 +616,10 @@
     fn cache(&self) -> &Cache;
     fn max_seq_len(&self) -> usize;
     fn activate_adapters(&mut self, _: Vec<String>) -> candle_core::Result<usize> {
-<<<<<<< HEAD
-        candle_core::bail!("Unable to activate adapters for model without adapters");
-    }
-}
-
-struct InputMetadata {
-    input: Tensor,
-    positions: Vec<usize>,
-    positions_kernel: Tensor,          // [bs, seq len]
-    context_lens: Vec<(usize, usize)>, // (start index, len)
-    position_ids: Vec<usize>,
-}
-
-fn get_prompt_input(
-    input_seqs: &[&mut Sequence],
-    device: &Device,
-    last_n_context_len: Option<(usize, usize)>,
-) -> Result<InputMetadata> {
-    let max_len = input_seqs
-        .iter()
-        .map(|seq| seq.len())
-        .max()
-        .expect("No sequences");
-    let padding_tok = 0;
-    // Pad each sequence by the padding token to the max len.
-    let mut seqs_tensors = Vec::new();
-    let mut seqlen_offsets = Vec::new();
-    let mut context_lens = Vec::new();
-    let mut position_ids = Vec::new();
-    for seq in input_seqs.iter() {
-        let mut ctxt = seq.get_toks().to_vec();
-        let mut offset = if let Some((_, offset)) = last_n_context_len {
-            offset
-        } else {
-            0
-        };
-        if seq.is_currently_prefill_prompt() {
-            offset = seq.get_raw_toks().len();
-        }
-        seqlen_offsets.push(offset);
-
-        ctxt.extend(repeat(padding_tok).take(max_len.saturating_sub(ctxt.len())));
-        context_lens.push((
-            seq.len() - last_n_context_len.map(|(a, _)| a).unwrap_or(1),
-            last_n_context_len.map(|(a, _)| a).unwrap_or(1),
-        ));
-        position_ids.push(seq.len());
-
-        seqs_tensors.push(Tensor::new(ctxt, device).unwrap().unsqueeze(0).unwrap());
-    }
-
-    let mut tmp = Vec::new();
-    if last_n_context_len.is_some() {
-        for pos in (0..seqs_tensors.len())
-            .map(|i| {
-                (*seqlen_offsets.get(i).unwrap() as i64
-                    ..*seqlen_offsets.get(i).unwrap() as i64 + max_len as i64)
-                    .collect::<Vec<_>>()
-            })
-            .collect::<Vec<_>>()
-        {
-            tmp.push(Tensor::from_slice(&pos, pos.len(), device)?.unsqueeze(0)?);
-        }
-    } else {
-        for pos in (0..seqs_tensors.len())
-            .map(|_| (0..max_len).map(|x| x as i64).collect::<Vec<_>>())
-            .collect::<Vec<_>>()
-        {
-            tmp.push(Tensor::from_slice(&pos, pos.len(), device)?.unsqueeze(0)?);
-        }
-    }
-    let positions_kernel = Tensor::cat(&tmp, 0)?;
-    let input = Tensor::cat(&seqs_tensors, 0).unwrap();
-    // Only use matmul via f16 if prompt and seqlen > 32
-    if input.dim(1)? > 32 {
-        set_use_matmul_via_f16(true);
-    } else {
-        set_use_matmul_via_f16(false);
-    }
-    Ok(InputMetadata {
-        input,
-        positions: seqlen_offsets,
-        positions_kernel,
-        context_lens,
-        position_ids,
-    })
-}
-
-fn get_completion_input(
-    input_seqs: &[&mut Sequence],
-    device: &Device,
-    no_kv_cache: bool,
-    last_n_context_len: Option<(usize, usize)>,
-) -> Result<InputMetadata> {
-    if no_kv_cache {
-        return get_prompt_input(input_seqs, device, last_n_context_len);
-    }
-    // Pad each sequence by the padding token to the max len.
-    let mut seqs_tensors = Vec::new();
-    let mut seqlen_offsets = Vec::new();
-    let mut context_lens = Vec::new();
-    let mut position_ids = Vec::new();
-    for seq in input_seqs.iter() {
-        let start_pos = seq.get_toks().len().saturating_sub(1);
-        let ctxt = seq.get_toks()[start_pos..].to_vec();
-        seqlen_offsets.push(start_pos);
-        context_lens.push((0, 1));
-        position_ids.push(seq.len());
-
-        seqs_tensors.push(Tensor::new(ctxt, device).unwrap().unsqueeze(0).unwrap());
-    }
-    let mut tmp = Vec::new();
-    for pos in (0..seqs_tensors.len())
-        .map(|i| vec![*seqlen_offsets.get(i).unwrap() as i64])
-        .collect::<Vec<_>>()
-    {
-        tmp.push(Tensor::from_slice(&pos, pos.len(), device)?.unsqueeze(0)?);
-    }
-    let positions_kernel = Tensor::cat(&tmp, 0)?;
-    set_use_matmul_via_f16(false);
-    Ok(InputMetadata {
-        input: Tensor::cat(&seqs_tensors, 0).unwrap(),
-        positions: seqlen_offsets,
-        positions_kernel,
-        context_lens,
-        position_ids,
-    })
-}
-
-#[derive(Clone)]
-pub struct ModelInputs {
-    input_ids: Tensor,
-    input_ids_full: Option<Tensor>,
-    seqlen_offsets: Vec<usize>,
-    seqlen_offsets_full: Option<Vec<usize>>,
-    seqlen_offsets_kernel: Tensor,
-    seqlen_offsets_kernel_full: Option<Tensor>,
-    context_lens: Vec<(usize, usize)>,
-    position_ids: Vec<usize>,
-}
-
-/// This will also enable matmul via f16 if prompt and the sequence length is greater than 32.
-/// Otherwise, matmul via f16 is disabled
-fn calculate_inputs(
-    input_seqs: &[&mut Sequence],
-    is_prompt: bool,
-    is_xlora: bool,
-    device: &Device,
-    no_kv_cache: bool,
-    last_n_context_len: Option<(usize, usize)>,
-) -> Result<ModelInputs> {
-    if is_xlora && !is_prompt {
-        let InputMetadata {
-            input: input_ids_full,
-            positions: seqlen_offsets_full,
-            positions_kernel: seqlen_offsets_kernel_full,
-            context_lens: _,
-            position_ids,
-        } = get_prompt_input(input_seqs, device, last_n_context_len)?;
-        let InputMetadata {
-            input: input_ids,
-            positions: seqlen_offsets,
-            positions_kernel: seqlen_offsets_kernel,
-            context_lens,
-            position_ids: _,
-        } = get_completion_input(input_seqs, device, no_kv_cache, last_n_context_len)?;
-        Ok(ModelInputs {
-            input_ids,
-            input_ids_full: Some(input_ids_full),
-            seqlen_offsets,
-            seqlen_offsets_full: Some(seqlen_offsets_full),
-            seqlen_offsets_kernel,
-            seqlen_offsets_kernel_full: Some(seqlen_offsets_kernel_full),
-            context_lens,
-            position_ids,
-        })
-    } else if is_xlora && is_prompt {
-        let InputMetadata {
-            input: input_ids,
-            positions: seqlen_offsets,
-            positions_kernel: seqlen_offsets_kernel,
-            context_lens,
-            position_ids,
-        } = get_prompt_input(input_seqs, device, last_n_context_len)?;
-        Ok(ModelInputs {
-            input_ids: input_ids.clone(),
-            input_ids_full: Some(input_ids),
-            seqlen_offsets: seqlen_offsets.clone(),
-            seqlen_offsets_full: Some(seqlen_offsets),
-            seqlen_offsets_kernel: seqlen_offsets_kernel.clone(),
-            seqlen_offsets_kernel_full: Some(seqlen_offsets_kernel),
-            context_lens,
-            position_ids,
-        })
-    } else if is_prompt {
-        let InputMetadata {
-            input: input_ids,
-            positions: seqlen_offsets,
-            positions_kernel: seqlen_offsets_kernel,
-            context_lens,
-            position_ids,
-        } = get_prompt_input(input_seqs, device, last_n_context_len)?;
-        Ok(ModelInputs {
-            input_ids,
-            input_ids_full: None,
-            seqlen_offsets,
-            seqlen_offsets_full: None,
-            seqlen_offsets_kernel,
-            seqlen_offsets_kernel_full: None,
-            context_lens,
-            position_ids,
-        })
-    } else {
-        let InputMetadata {
-            input: input_ids,
-            positions: seqlen_offsets,
-            positions_kernel: seqlen_offsets_kernel,
-            context_lens,
-            position_ids,
-        } = get_completion_input(input_seqs, device, no_kv_cache, last_n_context_len)?;
-        Ok(ModelInputs {
-            input_ids,
-            input_ids_full: None,
-            seqlen_offsets,
-            seqlen_offsets_full: None,
-            seqlen_offsets_kernel,
-            seqlen_offsets_kernel_full: None,
-            context_lens,
-            position_ids,
-        })
-=======
         // NOTE: While X-LoRA shares a similar name, it is not equivalent. Its adapter set must remain the same.
         candle_core::bail!(
             "Activating adapters is only supported for models fine-tuned with LoRA."
         );
->>>>>>> 489141d5
     }
 }
 
