--- conflicted
+++ resolved
@@ -72,16 +72,10 @@
                 Response::Done(res) => {
                     println!("{}", res.choices[0].message.content);
                     println!("=======================");
-<<<<<<< HEAD
-
                     completion_tokens += res.usage.completion_tokens;
                     prompt_tokens += res.usage.prompt_tokens;
                     total_completion_time_sec += res.usage.total_completion_time_sec;
                     total_prompt_time_sec += res.usage.total_prompt_time_sec;
-=======
-                    println!("Completion T/s = {}", res.usage.avg_compl_tok_per_sec);
-                    println!("Prompt T/s = {}", res.usage.avg_prompt_tok_per_sec);
->>>>>>> e2478bf0
                 }
                 Response::Chunk(_) => unreachable!(),
                 Response::CompletionDone(_) => unreachable!(),
