--- conflicted
+++ resolved
@@ -25,11 +25,8 @@
         TokenSource::CacheToken,
         None,
         &Device::cuda_if_available(0)?,
-<<<<<<< HEAD
+        false,
         DeviceMapMetadata::dummy(),
-=======
-        false,
->>>>>>> e7414550
     )?;
     // Create the MistralRs, which is a runner
     Ok(MistralRsBuilder::new(pipeline, SchedulerMethod::Fixed(5.try_into().unwrap())).build())
